--- conflicted
+++ resolved
@@ -1,21 +1,17 @@
 import 'jasmine';
 
-import {node} from '../protocol/test_response.js';
-import {dbl, str, strs, ts, valueMap} from '../value/test_value.js';
-import {Coloring} from '../color/color.js';
-import {Duration} from '../duration/duration.js';
-import {Timestamp} from '../timestamp/timestamp.js';
-import {XYChart} from './xy_chart.js';
+import { node } from '../protocol/test_response.js';
+import { dbl, str, strs, ts, valueMap } from '../value/test_value.js';
+import { Coloring } from '../color/color.js';
+import { Duration } from '../duration/duration.js';
+import { Timestamp } from '../timestamp/timestamp.js';
+import { XYChart } from './xy_chart.js';
 
 function sec(sec: number): Timestamp {
   return new Timestamp(sec, 0);
 }
 
-<<<<<<< HEAD
 function prettyPrintPointValue(val: Timestamp | Duration | number): string {
-=======
-function prettyPrintPointValue(val: Timestamp|Duration|number): string {
->>>>>>> c81a50be
   if (val instanceof Timestamp) {
     return val.toDate().toString();
   }
@@ -26,26 +22,15 @@
 }
 
 function prettyPrint(chart: XYChart): string {
-<<<<<<< HEAD
   const ret = new Array<string>();
-=======
-  const ret=new Array<string>();
->>>>>>> c81a50be
   ret.push(`X Domain: [${prettyPrintPointValue(chart.xAxis.min)}, ${prettyPrintPointValue(
     chart.xAxis.max)}] (${chart.xAxis.category.displayName})`);
   ret.push(`Y Domain: [${prettyPrintPointValue(chart.yAxis.min)}, ${prettyPrintPointValue(
     chart.yAxis.max)}] (${chart.yAxis.category.displayName})`);
-<<<<<<< HEAD
   const coloring = new Coloring(chart.properties);
   for (const series of chart.series) {
     const cat = series.category;
     const cols = coloring.colors(series.properties);
-=======
-  const coloring=new Coloring(chart.properties);
-  for (const series of chart.series) {
-    const cat=series.category;
-    const cols=coloring.colors(series.properties);
->>>>>>> c81a50be
     ret.push(`  Category ${cat.id}: '${cat.displayName}' (${cat.description}, ${cols.primary})`);
     for (const point of series.points) {
       ret.push(`    (${prettyPrintPointValue(chart.xAxis.pointValue(point.properties))}, ${prettyPrintPointValue(chart.yAxis.pointValue(point.properties))})`);
@@ -59,17 +44,10 @@
 
 describe('xy chart test', () => {
   it('gets xy chart', () => {
-<<<<<<< HEAD
     const chart = new XYChart(node(
       valueMap(
         { key: 'color_space_things', val: strs('blue') },
         { key: 'color_space_stuff', val: strs('red') },
-=======
-    const chart=new XYChart(node(
-      valueMap(
-        {key: 'color_space_things', val: strs('blue')},
-        {key: 'color_space_stuff', val: strs('red')},
->>>>>>> c81a50be
       ),
       node(
         // axis definitions
@@ -77,31 +55,18 @@
         node(
           // x axis
           valueMap(
-<<<<<<< HEAD
             { key: 'category_defined_id', val: str('x_axis') },
             { key: 'category_display_name', val: str('time from start') },
             { key: 'category_description', val: str('Time from start') },
             { key: 'axis_type', val: str('timestamp') },
             { key: 'axis_min', val: ts(sec(0)) },
             { key: 'axis_max', val: ts(sec(100)) },
-=======
-            {key: 'category_defined_id', val: str('x_axis')},
-            {key: 'category_display_name', val: str('time from start')},
-            {key: 'category_description', val: str('Time from start')},
-            {key: 'axis_type', val: str('timestamp')},
-            {key: 'axis_min', val: ts(sec(0))},
-            {key: 'axis_max', val: ts(sec(100))},
->>>>>>> c81a50be
           ),
         ),
         node(
           // y axis
           valueMap(
-<<<<<<< HEAD
             { key: 'category_defined_id', val: str('y_axis') },
-=======
-            {key: 'category_defined_id', val: str('y_axis')},
->>>>>>> c81a50be
             {
               key: 'category_display_name',
               val: str('events per second')
@@ -110,22 +75,15 @@
               key: 'category_description',
               val: str('Events per second')
             },
-<<<<<<< HEAD
             { key: 'axis_type', val: str('double') },
             { key: 'axis_min', val: dbl(0) },
             { key: 'axis_max', val: dbl(3) },
-=======
-            {key: 'axis_type', val: str('double')},
-            {key: 'axis_min', val: dbl(0)},
-            {key: 'axis_max', val: dbl(3)},
->>>>>>> c81a50be
           ),
         ),
       ),
       node(
         // series definition
         valueMap(
-<<<<<<< HEAD
           { key: 'category_defined_id', val: str('things') },
           { key: 'category_display_name', val: str('Remembered Things') },
           { key: 'category_description', val: str('Things we remembered') },
@@ -144,31 +102,10 @@
         node(valueMap(
           { key: 'x_axis', val: ts(sec(20)) },
           { key: 'y_axis', val: dbl(1) },
-=======
-          {key: 'category_defined_id', val: str('things')},
-          {key: 'category_display_name', val: str('Remembered Things')},
-          {key: 'category_description', val: str('Things we remembered')},
-          {key: 'primary_color_space', val: str('color_space_things')},
-          {key: 'primary_color_space_value', val: dbl(1)},
-        ),
-        node(valueMap(
-          {key: 'x_axis', val: ts(sec(0))},
-          {key: 'y_axis', val: dbl(3)},
-          {key: 'story', val: str('We started out so well...')},
-        )),
-        node(valueMap(
-          {key: 'x_axis', val: ts(sec(10))},
-          {key: 'y_axis', val: dbl(2)},
-        )),
-        node(valueMap(
-          {key: 'x_axis', val: ts(sec(20))},
-          {key: 'y_axis', val: dbl(1)},
->>>>>>> c81a50be
         )),
       ),
       node(
         valueMap(
-<<<<<<< HEAD
           { key: 'category_defined_id', val: str('stuff') },
           { key: 'category_display_name', val: str('Forgotten Stuff') },
           { key: 'category_description', val: str('Stuff we forgot') },
@@ -187,44 +124,11 @@
           { key: 'x_axis', val: ts(sec(100)) },
           { key: 'y_axis', val: dbl(3) },
           { key: 'story', val: str('But it all ended so badly...') },
-=======
-          {key: 'category_defined_id', val: str('stuff')},
-          {key: 'category_display_name', val: str('Forgotten Stuff')},
-          {key: 'category_description', val: str('Stuff we forgot')},
-          {key: 'primary_color_space', val: str('color_space_stuff')},
-          {key: 'primary_color_space_value', val: dbl(1)},
-        ),
-        node(valueMap(
-          {key: 'x_axis', val: ts(sec(80))},
-          {key: 'y_axis', val: dbl(1)},
-        )),
-        node(valueMap(
-          {key: 'x_axis', val: ts(sec(90))},
-          {key: 'y_axis', val: dbl(2)},
-        )),
-        node(valueMap(
-          {key: 'x_axis', val: ts(sec(100))},
-          {key: 'y_axis', val: dbl(3)},
-          {key: 'story', val: str('But it all ended so badly...')},
->>>>>>> c81a50be
         )),
       ),
     ));
     expect(prettyPrint(chart))
       .toEqual(`X Domain: [${sec(0).toDate().toString()}, ${sec(100).toDate().toString()}] (time from start)
-<<<<<<< HEAD
-Y Domain: [0, 3] (events per second)
-  Category things: 'Remembered Things' (Things we remembered, rgb(0, 0, 255))
-    (${sec(0).toDate().toString()}, 3)
-      -> "We started out so well..."
-    (${sec(10).toDate().toString()}, 2)
-    (${sec(20).toDate().toString()}, 1)
-  Category stuff: 'Forgotten Stuff' (Stuff we forgot, rgb(255, 0, 0))
-    (${sec(80).toDate().toString()}, 1)
-    (${sec(90).toDate().toString()}, 2)
-    (${sec(100).toDate().toString()}, 3)
-      -> "But it all ended so badly..."`);
-=======
   Y Domain: [0, 3] (events per second)
     Category things: 'Remembered Things' (Things we remembered, rgb(0, 0, 255))
       (${sec(0).toDate().toString()}, 3)
@@ -236,6 +140,5 @@
       (${sec(90).toDate().toString()}, 2)
       (${sec(100).toDate().toString()}, 3)
         -> "But it all ended so badly..."`);
->>>>>>> c81a50be
   });
 });